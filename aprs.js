#!/usr/bin/env node
/*
APRS Node-RED Nodes.

Author:: Greg Albrecht W2GMD <oss@undef.net>
Copyright:: Copyright 2021 Greg Albrecht
License:: Apache License, Version 2.0
Source:: https://github.com/ampledata/node-red-contrib-aprs
*/

/* jslint node: true */
/* jslint white: true */
/* jshint esversion: 6 */

<<<<<<< HEAD
'use strict';

var WebSocket = require('ws');
var ReconnectingWebSocket = require('reconnecting-websocket');
var aprs = require('aprs-parser');
var makeAPRSTXNode = require('./cwop');

=======
>>>>>>> e99c97ea
module.exports = function(RED) {
    "use strict";

    const WebSocket = require("ws");
    const ReconnectingWebSocket = require("reconnecting-websocket");
    const Aprs = require("aprs-parser");

    /*
    DEPRECATED
    APRSConfig
      Meta-Node for containing other Node-level configurations.
    */
    function APRSConfig(config) {
        RED.nodes.createNode(this, config);
        this.user = config.user;
        this.pass = config.pass;
        this.filter = config.filter;
    }

    RED.nodes.registerType("aprs config", APRSConfig, {
        credentials: {
            user: {type: "text"},
            pass: {type: "text"},
        },
    });

  /*
  APRSRXNode
    Node for Receiving (RX) events from APRS.
  */
  function APRSRXNode(config) {
    RED.nodes.createNode(this, config);

    this.user = config.user;
    this.filter = config.filter;
    this.url = config.url || "ws://srvr.aprs-is.net:8080";

    let node = this;

    node.status({fill: "red", shape: "dot", text: "Disconnected"});

    let login = `user ${node.user} pass -1 vers node-red-contrib-aprs 2.0`;

    if (typeof node.filter !== "undefined") {
        login = `${login} filter ${node.filter}`;
    }

    let aprsParser = new Aprs.APRSParser();

    let ws = new ReconnectingWebSocket(node.url, [], {
        WebSocket: WebSocket,
        debug: true
    });

    ws.onopen = function(evt) {
        console.debug(`${new Date().toISOString()} ws.onopen`);
        ws.send(login);
        node.status({fill: 'yellow', shape: 'dot', text: 'Connecting'});
    };

    ws.onping = function(evt) {
        console.debug(`${new Date().toISOString()} ws.onping`);
    };

    ws.onmessage = function(data, flags, number) {

        console.debug(`${new Date().toISOString()} ws.onmessage data="${data.data}"`);

        node.status({fill: 'blue', shape: 'dot', text: 'Receiving'});

        if (typeof data.data === "string" && data.data.startsWith("# ")) {
            if (data.data.includes("verified") ||
                data.data.includes("unverified")) {
                node.status({fill: 'green', shape: 'dot', text: 'Connected'});
            }
        } else {
            let aprsFrame = aprsParser.parse(`${data.data}`);
            node.send({payload: {...aprsFrame}});
        }
    };

    ws.onclose = function (evt) {
        console.log(`${new Date().toISOString()} ws.onclose code=${evt.code}`);

        if (evt.code !== 4158) {
            console.log(`${new Date().toISOString()} Closing.`);
        }
        node.status({fill: 'red', shape: 'dot', text: 'Disconnected'});
    };

    node.on('close', function() {
      node.debug(`Closing APRSRX.`);

      try {
          ws.close(4158);
      } catch(err) {
          console.log(`${new Date().toISOString()} Caught err=${err}`);
      }
      node.status({fill: 'red', shape: 'dot', text: 'Disconnected'});
    });
  }

<<<<<<< HEAD
  RED.nodes.registerType('aprs rx', APRSRXNode, {
    credentials: {
      user: {type: 'text'},
      pass: {type: 'text'},
      filter: {type: 'text'},
    },
  });

  makeAPRSTXNode(RED);
=======
    RED.nodes.registerType("aprs rx", APRSRXNode);
>>>>>>> e99c97ea
};<|MERGE_RESOLUTION|>--- conflicted
+++ resolved
@@ -12,7 +12,6 @@
 /* jslint white: true */
 /* jshint esversion: 6 */
 
-<<<<<<< HEAD
 'use strict';
 
 var WebSocket = require('ws');
@@ -20,8 +19,6 @@
 var aprs = require('aprs-parser');
 var makeAPRSTXNode = require('./cwop');
 
-=======
->>>>>>> e99c97ea
 module.exports = function(RED) {
     "use strict";
 
@@ -124,17 +121,8 @@
     });
   }
 
-<<<<<<< HEAD
-  RED.nodes.registerType('aprs rx', APRSRXNode, {
-    credentials: {
-      user: {type: 'text'},
-      pass: {type: 'text'},
-      filter: {type: 'text'},
-    },
-  });
+  RED.nodes.registerType("aprs rx", APRSRXNode);
+  
+  makeAPRSTXNode(RED);
 
-  makeAPRSTXNode(RED);
-=======
-    RED.nodes.registerType("aprs rx", APRSRXNode);
->>>>>>> e99c97ea
 };